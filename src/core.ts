/**
 * mobservable
 * (c) 2015 - Michel Weststrate
 * https://github.com/mweststrate/mobservable
 */

<<<<<<< HEAD
import {isComputingView, transaction, runAfterTransaction, IObservable} from './dnode';
import {Lambda, IObservableArray, IObservableValue, IArrayChange, IArraySplice, IObjectChange} from './interfaces';
import {isPlainObject, once, deepEquals} from './utils';
import {DerivedValue, ObservableValue} from './dnode';
import {createObservableArray, ObservableArray} from './observablearray';
import {ObservableObject} from './observableobject';
import {ObservableMap, KeyValueMap} from './observablemap';
=======
import {isComputingView, transaction, untracked} from './dnode';
import {Lambda, IObservableArray, IObservableValue, IContextInfoStruct, IContextInfo, IArrayChange, IArraySplice, IObjectChange} from './interfaces';
import {isPlainObject, once} from './utils';
import {ObservableValue} from './observablevalue';
import {ObservableView, throwingViewSetter} from './observableview';
import {createObservableArray, ObservableArray} from './observablearray';
import {ObservableObject} from './observableobject';
import {ObservableMap, KeyValueMap} from './observablemap';
import {DataNode, runAfterTransaction} from './dnode';
import {getDNode} from './extras';
>>>>>>> 9a10805f

/**
    * Turns an object, array or function into a reactive structure.
    * @param value the value which should become observable.
    */
export function observable(target:Object, key:string, baseDescriptor?:PropertyDescriptor):any;
export function observable<T>(value: T[]): IObservableArray<T>;
export function observable<T, S extends Object>(value: ()=>T, thisArg?: S): IObservableValue<T>;
export function observable<T extends string|number|boolean|Date|RegExp|Function|void>(value: T): IObservableValue<T>;
export function observable<T extends Object>(value: T): T;
export function observable(v:any, keyOrScope?:string | any) {
    if (typeof arguments[1] === "string")
        return observableDecorator.apply(null, arguments);
    switch (arguments.length) {
        case 0:
            throw new Error("[mobservable.observable] Please provide at least one argument.");
        case 1:
            break;
        case 2:
            if (typeof v === "function")
                break;
            throw new Error("[mobservable.observable] Only one argument expected.");
        default:
            throw new Error("[mobservable.observable] Too many arguments. Please provide exactly one argument, or a function and a scope.");
    }

    if (isObservable(v))
        return v;

    let [mode, value] = getValueModeFromValue(v, ValueMode.Recursive);
    const sourceType = mode === ValueMode.Reference ? ValueType.Reference : getTypeOfValue(value);

    switch(sourceType) {
        case ValueType.Reference:
        case ValueType.ComplexObject:
            return toGetterSetterFunction(new ObservableValue(value, mode, null));
        case ValueType.ComplexFunction:
            throw new Error("[mobservable.observable] To be able to make a function reactive it should not have arguments. If you need an observable reference to a function, use `observable(asReference(f))`");
        case ValueType.ViewFunction: {
            return toGetterSetterFunction(new DerivedValue(value, keyOrScope, value.name, mode === ValueMode.Structure));
        }
        case ValueType.Array:
        case ValueType.PlainObject:
            return makeChildObservable(value, mode, null);
    }
    throw "Illegal State";
}

/**
 * Creates a map, similar to ES6 maps (https://developer.mozilla.org/en-US/docs/Web/JavaScript/Reference/Global_Objects/Map),
 * yet observable.
 */
export function map<V>(initialValues?: KeyValueMap<V>, valueModifier?: Function): ObservableMap<V> {
    return new ObservableMap(initialValues, valueModifier);
}

export function fastArray<V>(initialValues?: V[]): IObservableArray<V> {
    return createObservableArray(initialValues, ValueMode.Flat, false, null);
}

/**
    * Can be used in combination with makeReactive / extendReactive.
    * Enforces that a reference to 'value' is stored as property,
    * but that 'value' itself is not turned into something reactive.
    * Future assignments to the same property will inherit this behavior.
    * @param value initial value of the reactive property that is being defined.
    */
export function asReference<T>(value:T):T {
    // unsound typecast, but in combination with makeReactive, the end result should be of the correct type this way
    // e.g: makeReactive({ x : asReference(number)}) -> { x : number }
    return <T><any> new AsReference(value);
}

/**
    * Can be used in combination with makeReactive / extendReactive.
    * Enforces that values that are deeply equalled identical to the previous are considered to unchanged.
    * (the default equality used by mobservable is reference equality).
    * Values that are still reference equal, but not deep equal, are considered to be changed.
    * asStructure can only be used incombinations with arrays or objects.
    * It does not support cyclic structures.
    * Future assignments to the same property will inherit this behavior.
    * @param value initial value of the reactive property that is being defined.
    */
export function asStructure<T>(value:T):T {
    return <T><any>new AsStructure(value);
}

/**
    * Can be used in combination with makeReactive / extendReactive.
    * The value will be made reactive, but, if the value is an object or array,
    * children will not automatically be made reactive as well.
    */
export function asFlat<T>(value:T):T {
    return <T><any> new AsFlat(value);
}

/**
    * Returns true if the provided value is reactive.
    * @param value object, function or array
    * @param propertyName if propertyName is specified, checkes whether value.propertyName is reactive.
    */
export function isObservable(value, property?:string):boolean {
    if (value === null || value === undefined)
        return false;
<<<<<<< HEAD
    return !!value.$mobservable || value instanceof ObservableValue || value instanceof DerivedValue;
=======
    if (property !== undefined) {
        if (value instanceof ObservableMap || value instanceof ObservableArray)
            throw new Error("[mobservable.isObservable] isObservable(object, propertyName) is not supported for arrays and maps. Use map.has or array.length instead.");
        else if (value.$mobservable instanceof ObservableObject) {
            const o = <ObservableObject>value.$mobservable;
            return o.values && !!o.values[property];
        }
        return false;
    }
    return !!value.$mobservable || value instanceof DataNode;
>>>>>>> 9a10805f
}

/**
    * Creates a reactive view and keeps it alive, so that the view is always
    * updated if one of the dependencies changes, even when the view is not further used by something else.
    * @param view The reactive view
    * @param scope (optional)
    * @returns disposer function, which can be used to stop the view from being updated in the future.
    */
export function autorun(view:Lambda, scope?:any):Lambda {
    var [mode, unwrappedView] = getValueModeFromValue(view,ValueMode.Recursive);
    if (typeof unwrappedView !== "function")
        throw new Error("[mobservable.autorun] expects a function");
    if (unwrappedView.length !== 0)
        throw new Error("[mobservable.autorun] expects a function without arguments");

    // TODO: always run untracked
    const observable = new DerivedValue(unwrappedView, scope, view.name, mode === ValueMode.Structure);

    let disposedPrematurely = false;
    let started = false;

    runAfterTransaction(() => {
        if (!disposedPrematurely) {
            observable.setRefCount(+1);
            started = true;
        }
    });

    const disposer = once(() => {
        if (started)
            observable.setRefCount(-1);
        else
            disposedPrematurely = true;
    });
    (<any>disposer).$mobservable = observable;
    return disposer;
}

/**
    * Similar to 'observer', observes the given predicate until it returns true.
    * Once it returns true, the 'effect' function is invoked an the observation is cancelled.
    * @param predicate
    * @param effect
    * @param scope (optional)
    * @returns disposer function to prematurely end the observer.
    */
export function autorunUntil(predicate: ()=>boolean, effect: Lambda, scope?: any): Lambda {
    let disposeImmediately = false;
    const disposer = autorun(() => {
        if (predicate.call(scope)) {
            if (disposer)
                disposer();
            else
                disposeImmediately = true;
            untracked(() => effect.call(scope));
        }
    });
    if (disposeImmediately)
        disposer();
    return disposer;
}

/**
    * Once the view triggers, effect will be scheduled in the background.
    * If observer triggers multiple times, effect will still be triggered only once, so it achieves a similar effect as transaction.
    * This might be useful for stuff that is expensive and doesn't need to happen synchronously; such as server communication.
    * Afther the effect has been fired, it can be scheduled again if the view is triggered in the future.
    * 
    * @param view to observe. If it returns a value, the latest returned value will be passed into the scheduled effect.
    * @param the effect that will be executed, a fixed amount of time after the first trigger of 'view'.
    * @param delay, optional. After how many milleseconds the effect should fire.
    * @param scope, optional, the 'this' value of 'view' and 'effect'.
    */
function autorunAsyncDeprecated<T>(view: () => T, effect: (latestValue : T ) => void, delay:number = 1, scope?: any): Lambda {
    var latestValue: T = undefined;
    var timeoutHandle;

    const disposer = autorun(() => {
        latestValue = view.call(scope);
        if (!timeoutHandle) {
            timeoutHandle = setTimeout(() => {
                effect.call(scope, latestValue);
                timeoutHandle = null;
            }, delay);
        }
    });

    return once(() => {
        disposer();
        if (timeoutHandle)
            clearTimeout(timeoutHandle);
    });
}

// Deprecate:
export function autorunAsync<T>(view: () => T, effect: (latestValue : T ) => void, delay?:number, scope?: any): Lambda;
export function autorunAsync(func: Lambda, delay?:number, scope?: any): Lambda;
// Deprecate weird overload:
export function autorunAsync<T>(func: Lambda | {():T}, delay:number | {(x:T):void} = 1, scope?: any): Lambda {
    if (typeof delay === "function") {
        console.warn("[mobservable] autorun(func, func) is deprecated and will removed in 2.0");
        return autorunAsyncDeprecated.apply(null, arguments);
    }
    let shouldRun = false;
    let tickScheduled = false;
    let tick = observable(0);
    let observedValues: IObservable[] = [];
    let disposer: Lambda;
    let isDisposed = false;
    
    function schedule(f: Lambda) {
        setTimeout(f, delay);
    }
    
    function doTick() {
        tickScheduled = false;
        shouldRun = true;
        tick(tick() + 1);
    }
    
    disposer = autorun(() => {
        if (isDisposed)
            return;
        tick(); // observe so that autorun fires on next tick
        if (shouldRun) {
            func.call(scope);
            observedValues = (<any>disposer).$mobservable.observing;
            shouldRun = false;
        } else {
            // keep observed values eager, probably cheaper then forgetting 
            // about the value and later re-evaluating lazily, 
            // probably cheaper when computations are expensive 
            observedValues.forEach(o => o.notifyObserved()); 
            if (!tickScheduled) {
                tickScheduled = true;
                schedule(doTick);
            }
        }
    });

    return once(() => {
        isDisposed = true; // short-circuit any pending calculation
        if (disposer)
            disposer();
    });
}

/**
    * expr can be used to create temporarily views inside views.
    * This can be improved to improve performance if a value changes often, but usually doesn't affect the outcome of an expression.
    * 
    * In the following example the expression prevents that a component is rerender _each time_ the selection changes;
    * instead it will only rerenders when the current todo is (de)selected.
    * 
    * reactiveComponent((props) => {
    *     const todo = props.todo;
    *     const isSelected = mobservable.expr(() => props.viewState.selection === todo);
    *     return <div className={isSelected ? "todo todo-selected" : "todo"}>{todo.title}</div>
    * });
    * 
    */
export function expr<T>(expr: () => T, scope?):T {
    if (!isComputingView())
        console.warn("[mobservable.expr] 'expr' should only be used inside other reactive functions.");
    // optimization: would be more efficient if the expr itself wouldn't be evaluated first on the next change, but just a 'changed' signal would be fired
    return observable(expr, scope) ();
}

/**
    * Extends an object with reactive capabilities.
    * @param target the object to which reactive properties should be added
    * @param properties the properties that should be added and made reactive
    * @returns targer
    */
export function extendObservable<A extends Object, B extends Object>(target: A, ...properties: B[]): A & B {
    if (arguments.length < 2)
        throw new Error("[mobservable.extendObservable] expected 2 or more arguments");
    if (target instanceof ObservableMap || properties instanceof ObservableMap)
        throw new Error("[mobservable.extendObservable] 'extendObservable' should not be used on maps, use map.merge instead");
    properties.forEach(propSet => {
        if (!propSet || typeof target !== "object")
            throw new Error("[mobservable.extendObservable] 'extendObservable' expects one or more objects with properties to define");
        extendObservableHelper(target, propSet, ValueMode.Recursive, null);
    }); 
    return <A & B> target;
}

/**
    * ES6 / Typescript decorator which can to make class properties and getter functions reactive.
    * Use this annotation to wrap properties of an object in an observable, for example:
    * class OrderLine {
    *   @observable amount = 3;
    *   @observable price = 2;
    *   @observable total() {
    *      return this.amount * this.price;
    *   }
    * }
    */
function observableDecorator(target:Object, key:string, baseDescriptor:PropertyDescriptor) {
    if (arguments.length < 2 || arguments.length > 3)
        throw new Error("[mobservable.@observable] A decorator expects 2 or 3 arguments, got: " + arguments.length);
    // - In typescript, observable annotations are invoked on the prototype, not on actual instances,
    // so upon invocation, determine the 'this' instance, and define a property on the
    // instance as well (that hides the propotype property)
    // - In typescript, the baseDescriptor is empty for attributes without initial value
    // - In babel, the initial value is passed as the closure baseDiscriptor.initializer' 
    
    const isDecoratingGetter = baseDescriptor && baseDescriptor.hasOwnProperty("get");
    const descriptor:PropertyDescriptor = {};
    let baseValue = undefined;
    if (baseDescriptor) {
        if (baseDescriptor.hasOwnProperty('get'))
            baseValue = baseDescriptor.get;
        else if (baseDescriptor.hasOwnProperty('value'))
            baseValue = baseDescriptor.value;
        else if ((<any>baseDescriptor).initializer) { // For babel
            baseValue = (<any>baseDescriptor).initializer();
            if (typeof baseValue === "function")
                baseValue = asReference(baseValue);
        }
    }

    if (!target || typeof target !== "object")
        throw new Error(`The @observable decorator can only be used on objects`);
    if (isDecoratingGetter) {
        if (typeof baseValue !== "function")
            throw new Error(`@observable expects a getter function if used on a property (in member: '${key}').`);
        if (descriptor.set)
            throw new Error(`@observable properties cannot have a setter (in member: '${key}').`);
        if (baseValue.length !== 0)
            throw new Error(`@observable getter functions should not take arguments (in member: '${key}').`);
    }

    descriptor.configurable = true;
    descriptor.enumerable = true;
    descriptor.get = function() {
        // the getter might create a reactive property lazily, so this might even happen during a view.
        withStrict(false, () => {
            ObservableObject.asReactive(this, null,ValueMode.Recursive).set(key, baseValue);
        });
        return this[key];
    };
    descriptor.set = isDecoratingGetter 
        ? () => {throw new Error(`[DerivedValue '${key}'] View functions do not accept new values`); }
        : function(value) { 
            ObservableObject.asReactive(this, null,ValueMode.Recursive).set(key, typeof value === "function" ? asReference(value) : value); 
        }
    ;
    if (!baseDescriptor) {
        Object.defineProperty(target, key, descriptor); // For typescript
    } else { 
        return descriptor;
    }
}

/**
    * Basically, a deep clone, so that no reactive property will exist anymore.
    */
export function toJSON(source, detectCycles: boolean = true, __alreadySeen:[any,any][] = null) {
    // optimization: using ES6 map would be more efficient!
    function cache(value) {
        if (detectCycles)
            __alreadySeen.push([source, value]);
        return value;
    }

    if (detectCycles && __alreadySeen === null)
        __alreadySeen = [];
    if (detectCycles && source !== null && typeof source === "object") {
        for (let i = 0, l = __alreadySeen.length; i < l; i++)
            if (__alreadySeen[i][0] === source)
                return __alreadySeen[i][1];
    }

    if (!source)
        return source;
    if (Array.isArray(source) || source instanceof ObservableArray) {
        const res = cache([]);
        res.push(...source.map(value => toJSON(value, detectCycles, __alreadySeen)));
        return res;
    }
    if (source instanceof ObservableMap) {
        const res = cache({});
        source.forEach(
            (value, key) => res[key] = toJSON(value, detectCycles, __alreadySeen)
        );
        return res;
    }
    if (typeof source === "object" && isPlainObject(source)) {
        const res = cache({});
        for (var key in source) if (source.hasOwnProperty(key))
            res[key] = toJSON(source[key], detectCycles, __alreadySeen);
        return res;
    }
    if (isObservable(source) && source.$mobservable instanceof ObservableValue)
        return toJSON(source(), detectCycles, __alreadySeen);
    return source;
}
/**
    * If strict is enabled, views are not allowed to modify the state.
    * This is a recommended practice, as it makes reasoning about your application simpler.
    */
var strict = false;
export function getStrict() {
    return strict;
}

export function withStrict(newStrict:boolean, func:Lambda) {
    const baseStrict = strict;
    strict = newStrict;
    try {
        func();
    } finally {
        strict = baseStrict;
    }
}

/**
 * Internal methods
 */

export enum ValueType { Reference, PlainObject, ComplexObject, Array, ViewFunction, ComplexFunction }

export enum ValueMode {
	Recursive, // If the value is an plain object, it will be made reactive, and so will all its future children.
	Reference, // Treat this value always as a reference, without any further processing.
	Structure, // Similar to recursive. However, this structure can only exist of plain arrays and objects.
				// No observers will be triggered if a new value is assigned (to a part of the tree) that deeply equals the old value.
	Flat       // If the value is an plain object, it will be made reactive, and so will all its future children.
}

export function getTypeOfValue(value): ValueType {
	if (value === null || value === undefined)
		return ValueType.Reference;
	if (typeof value === "function")
		return value.length ? ValueType.ComplexFunction : ValueType.ViewFunction;
	if (Array.isArray(value) || value instanceof ObservableArray)
		return ValueType.Array;
	if (typeof value == 'object')
		return isPlainObject(value) ? ValueType.PlainObject : ValueType.ComplexObject;
	return ValueType.Reference; // safe default, only refer by reference..
}

export function extendObservableHelper(target, properties, mode: ValueMode, name: string):Object {
	var meta = ObservableObject.asReactive(target, name, mode);
	for(var key in properties) if (properties.hasOwnProperty(key)) {
		meta.set(key, properties[key]);
	}
	return target;
}

export function toGetterSetterFunction<T>(observable: ObservableValue<T> | DerivedValue<T>):IObservableValue<T> {
	var f:any = function(value?) {
		if (arguments.length > 0)
			observable.set(value);
		else
			return observable.get();
	};
	f.$mobservable = observable;
	f.observe = function(listener, fire) {
		return observable.observe(listener, fire);
	}
	f.toString = function() {
		return observable.toString();
	}
	return f;
}

export class AsReference {
	constructor(public value:any) {
		assertUnwrapped(value, "Modifiers are not allowed to be nested");
	}
}

export class AsStructure {
	constructor(public value:any) {
		assertUnwrapped(value, "Modifiers are not allowed to be nested");
	}
}

export class AsFlat {
	constructor(public value:any) {
		assertUnwrapped(value, "Modifiers are not allowed to be nested");
	}
}

export function getValueModeFromValue(value:any, defaultMode:ValueMode): [ValueMode, any] {
	if (value instanceof AsReference)
		return [ValueMode.Reference, value.value];
	if (value instanceof AsStructure)
		return [ValueMode.Structure, value.value];
	if (value instanceof AsFlat)
		return [ValueMode.Flat, value.value];
	return [defaultMode, value];
}

export function getValueModeFromModifierFunc(func?: Function): ValueMode {
	if (func === asReference)
		return ValueMode.Reference;
	else if (func === asStructure)
		return ValueMode.Structure;
	else if (func === asFlat)
		return ValueMode.Flat;
	else if (func !== undefined)
		throw new Error("[mobservable] Cannot determine value mode from function. Please pass in one of these: mobservable.asReference, mobservable.asStructure or mobservable.asFlat, got: " + func);
	return ValueMode.Recursive;
}

export function makeChildObservable(value, parentMode:ValueMode, context) {
	let childMode: ValueMode;
	if (isObservable(value))
		return value;

	switch (parentMode) {
		case ValueMode.Reference:
			return value;
		case ValueMode.Flat:
			assertUnwrapped(value, "Items inside 'asFlat' canont have modifiers");
			childMode = ValueMode.Reference;
			break;
		case ValueMode.Structure:
			assertUnwrapped(value, "Items inside 'asStructure' canont have modifiers");
			childMode = ValueMode.Structure;
			break;
		case ValueMode.Recursive:
			[childMode, value] = getValueModeFromValue(value, ValueMode.Recursive);
			break;
		default:
			throw "Illegal State";
	}

	if (Array.isArray(value))
		return createObservableArray(<[]> value, childMode, true, context);
	if (isPlainObject(value))
		return extendObservableHelper(value, value, childMode, context);
	return value;
}

export function assertUnwrapped(value, message) {
	if (value instanceof AsReference || value instanceof AsStructure || value instanceof AsFlat)
		throw new Error(`[mobservable] asStructure / asReference / asFlat cannot be used here. ${message}`);
}

export function isObservableObject(thing):boolean {
    return thing && typeof thing === "object" && thing.$mobservable instanceof ObservableObject;
}

export function isObservableArray(thing):boolean {
    return thing instanceof ObservableArray;
}

export function isObservableMap(thing):boolean {
    return thing instanceof ObservableMap;
}

export function observe<T>(observableArray:IObservableArray<T>, listener:(change:IArrayChange<T>|IArraySplice<T>) => void): Lambda;
export function observe<T>(observableMap:ObservableMap<T>, listener:(change:IObjectChange<T, ObservableMap<T>>) => void): Lambda;
export function observe(func:()=>void): Lambda;
export function observe<T extends Object>(object:T, listener:(change:IObjectChange<any, T>) => void): Lambda;
export function observe<T extends Object,Y>(object:T, prop: string, listener:(newValue:Y, oldValue?: Y) => void): Lambda;
export function observe(thing, property?, listener?):Lambda {
    if (arguments.length === 2) {
        listener = property;
        property = undefined;
    }
    if (typeof thing === "function") {
        console.error("[mobservable.observe] is deprecated in combination with a function, use 'mobservable.autorun' instead");
        return autorun(thing);
    }
    if (typeof listener !== "function")
        throw new Error("[mobservable.observe] expected second argument to be a function");
    if (isObservableArray(thing))
        return thing.observe(listener);
    if (isObservableMap(thing)) {
        if (property) {
            if (!thing._has(property))
                throw new Error("[mobservable.observe] the provided observable map has no key with name: " + property);
            return thing._data[property].observe(listener);
        } else {
            return thing.observe(listener);
        }
    }
    if (isObservableObject(thing)) {
        if (property) {
            if (!isObservable(thing, property))
                throw new Error("[mobservable.observe] the provided object has no observable property with name: " + property);
            return thing.$mobservable.values[property].observe(listener);
        }
        return thing.$mobservable.observe(listener);
    }
    if (isPlainObject(thing))
        return (<any>observable(thing)).$mobservable.observe(listener);
    throw new Error("[mobservable.observe] first argument should be an observable array, observable map, observable object or plain object.");
}

export function valueDidChange(compareStructural: boolean, oldValue, newValue):boolean {
    return compareStructural
        ? !deepEquals(oldValue, newValue)
        : oldValue !== newValue
}<|MERGE_RESOLUTION|>--- conflicted
+++ resolved
@@ -4,26 +4,13 @@
  * https://github.com/mweststrate/mobservable
  */
 
-<<<<<<< HEAD
-import {isComputingView, transaction, runAfterTransaction, IObservable} from './dnode';
+import {isComputingView, transaction, runAfterTransaction, IObservable, untracked} from './dnode';
 import {Lambda, IObservableArray, IObservableValue, IArrayChange, IArraySplice, IObjectChange} from './interfaces';
 import {isPlainObject, once, deepEquals} from './utils';
 import {DerivedValue, ObservableValue} from './dnode';
 import {createObservableArray, ObservableArray} from './observablearray';
 import {ObservableObject} from './observableobject';
 import {ObservableMap, KeyValueMap} from './observablemap';
-=======
-import {isComputingView, transaction, untracked} from './dnode';
-import {Lambda, IObservableArray, IObservableValue, IContextInfoStruct, IContextInfo, IArrayChange, IArraySplice, IObjectChange} from './interfaces';
-import {isPlainObject, once} from './utils';
-import {ObservableValue} from './observablevalue';
-import {ObservableView, throwingViewSetter} from './observableview';
-import {createObservableArray, ObservableArray} from './observablearray';
-import {ObservableObject} from './observableobject';
-import {ObservableMap, KeyValueMap} from './observablemap';
-import {DataNode, runAfterTransaction} from './dnode';
-import {getDNode} from './extras';
->>>>>>> 9a10805f
 
 /**
     * Turns an object, array or function into a reactive structure.
@@ -128,9 +115,6 @@
 export function isObservable(value, property?:string):boolean {
     if (value === null || value === undefined)
         return false;
-<<<<<<< HEAD
-    return !!value.$mobservable || value instanceof ObservableValue || value instanceof DerivedValue;
-=======
     if (property !== undefined) {
         if (value instanceof ObservableMap || value instanceof ObservableArray)
             throw new Error("[mobservable.isObservable] isObservable(object, propertyName) is not supported for arrays and maps. Use map.has or array.length instead.");
@@ -140,8 +124,7 @@
         }
         return false;
     }
-    return !!value.$mobservable || value instanceof DataNode;
->>>>>>> 9a10805f
+    return !!value.$mobservable || value instanceof ObservableValue || value instanceof DerivedValue;
 }
 
 /**
