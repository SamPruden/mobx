/**
 * (c) Michel Weststrate 2015 - 2016
 * MIT Licensed
 *
 * Welcome to the mobx sources! To get an global overview of how MobX internally works,
 * this is a good place to start:
 * https://medium.com/@mweststrate/becoming-fully-reactive-an-in-depth-explanation-of-mobservable-55995262a254#.xvbh6qd74
 *
 * Source folders:
 * ===============
 *
 * - api/     Most of the public static methods exposed by the module can be found here.
 * - core/    Implementation of the MobX algorithm; atoms, derivations, reactions, dependency trees, optimizations. Cool stuff can be found here.
 * - types/   All the magic that is need to have observable objects, arrays and values is in this folder. Including the modifiers like `asFlat`.
 * - utils/   Utility stuff.
 *
 */


export { IObservable, IDepTreeNode                            } from "./core/observable";
export { Reaction, IReactionPublic, IReactionDisposer         } from "./core/reaction";
export { IDerivation, untracked, IDerivationState             } from "./core/derivation";

// NOTE: For some reason, rollup's dependency tracker gets confused
// if this line is above the previous 3, and will produce out of order
// class definitions where BaseAtom is undefined, causing an error.
// It's not ideal, but for now we can just make sure this line comes after
// the ones above
export { IAtom, Atom, BaseAtom                                } from "./core/atom";

export { useStrict, isStrictModeEnabled, IAction              } from "./core/action";
export { spy                                                  } from "./core/spy";
export { IComputedValue                                       } from "./core/computedvalue";

export { asReference, asFlat, asStructure, asMap              } from "./types/modifiers-old";
export { IModifierDescriptor, IEnhancer, isModifierDescriptor } from "./types/modifiers";
export { IInterceptable, IInterceptor                         } from "./types/intercept-utils";
export { IListenable                                          } from "./types/listen-utils";
export { IObjectWillChange, IObjectChange, IObservableObject, isObservableObject } from "./types/observableobject";

export { IValueDidChange, IValueWillChange, IObservableValue, isObservableValue as isBoxedObservable } from "./types/observablevalue";
export { IObservableArray, IArrayWillChange, IArrayWillSplice, IArrayChange, IArraySplice, isObservableArray } from "./types/observablearray";
export { IKeyValueMap, ObservableMap, IMapEntries, IMapEntry, IMapWillChange, IMapChange, IMapChangeUpdate, IMapChangeAdd, IMapChangeBase, IMapChangeDelete, isObservableMap, map, IObservableMapInitialValues, IMap } from "./types/observablemap";

export { transaction                                          } from "./api/transaction";
export { observable, IObservableFactory, IObservableFactories } from "./api/observable";
export { computed, IComputed, IComputedValueOptions           } from "./api/computed";
export { isObservable                                         } from "./api/isobservable";
export { isComputed                                           } from "./api/iscomputed";
export { extendObservable, extendShallowObservable            } from "./api/extendobservable";
export { observe                                              } from "./api/observe";
export { intercept                                            } from "./api/intercept";
export { autorun, autorunAsync, when, reaction, IReactionOptions  } from "./api/autorun";
export { action, isAction, runInAction, IActionFactory        } from "./api/action";

export { expr                                                 } from "./api/expr";
export { toJS                                                 } from "./api/tojs";
export { ITransformer, createTransformer                      } from "./api/createtransformer";
export { whyRun                                               } from "./api/whyrun";

export { Lambda, isArrayLike                                  } from "./utils/utils";
export { Iterator                                             } from "./utils/iterable";
export { IObserverTree, IDependencyTree                       } from "./api/extras";

import { resetGlobalState, shareGlobalState, getGlobalState } from "./core/globalstate";
import { IDerivation } from "./core/derivation";
import { IDepTreeNode } from "./core/observable";
import { IObserverTree, IDependencyTree, getDependencyTree, getObserverTree } from "./api/extras";
import { getDebugName, getAtom, getAdministration } from "./types/type-utils";
import { allowStateChanges } from "./core/action";
import { spyReport, spyReportEnd, spyReportStart, isSpyEnabled } from "./core/spy";
import { Lambda, deepEqual } from "./utils/utils";
import { isComputingDerivation } from "./core/derivation";
import { setReactionScheduler, onReactionError } from "./core/reaction";
<<<<<<< HEAD
import { reserveArrayBuffer, IObservableArray } from "./types/observablearray";
import { interceptReads } from "./api/intercept-read";
import { ObservableMap } from './types/observablemap';
import { IObservableValue } from './types/observablevalue';
=======
import { reserveArrayBuffer } from "./types/observablearray";
import {registerGlobals} from "./core/globalstate";

// This line should come after all the imports as well, for the same reason
// as noted above. I will file a bug with rollupjs - @rossipedia
registerGlobals();
>>>>>>> 53a89dcc

export const extras = {
	allowStateChanges,
	deepEqual,
	getAtom,
	getDebugName,
	getDependencyTree,
	getAdministration,
	getGlobalState,
	getObserverTree,
	interceptReads,
	isComputingDerivation,
	isSpyEnabled,
	onReactionError,
	reserveArrayBuffer, // See #734
	resetGlobalState,
	shareGlobalState,
	spyReport,
	spyReportEnd,
	spyReportStart,
	setReactionScheduler
};

declare var __MOBX_DEVTOOLS_GLOBAL_HOOK__: { injectMobx: ((any) => void)};
declare var module: { exports: any };
declare var exports: any;

if (typeof __MOBX_DEVTOOLS_GLOBAL_HOOK__ === "object") {
	__MOBX_DEVTOOLS_GLOBAL_HOOK__.injectMobx(exports)
}

// TODO: remove in 4.0, temporarily incompatibility fix for mobx-react@4.1.0 which accidentally uses default exports
export default exports;<|MERGE_RESOLUTION|>--- conflicted
+++ resolved
@@ -72,19 +72,15 @@
 import { Lambda, deepEqual } from "./utils/utils";
 import { isComputingDerivation } from "./core/derivation";
 import { setReactionScheduler, onReactionError } from "./core/reaction";
-<<<<<<< HEAD
 import { reserveArrayBuffer, IObservableArray } from "./types/observablearray";
 import { interceptReads } from "./api/intercept-read";
 import { ObservableMap } from './types/observablemap';
 import { IObservableValue } from './types/observablevalue';
-=======
-import { reserveArrayBuffer } from "./types/observablearray";
 import {registerGlobals} from "./core/globalstate";
 
 // This line should come after all the imports as well, for the same reason
 // as noted above. I will file a bug with rollupjs - @rossipedia
 registerGlobals();
->>>>>>> 53a89dcc
 
 export const extras = {
 	allowStateChanges,
