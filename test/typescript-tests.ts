/// <reference path='require.d.ts' />
/// <reference path='tape.d.ts' />
import {
    observe, computed, observable, asStructure, autorun, autorunAsync, extendObservable, action,
    IObservableArray, IArrayChange, IArraySplice, IObservableValue, isObservable, isObservableObject,
    extras, Atom, transaction, IObjectChange, spy, useStrict
} from "../lib/mobx";
import * as test from 'tape';
import * as mobx from "../lib/mobx";

var v = observable(3);
observe(v, () => {});

var a = observable([1,2,3]);

var testFunction = function(a:any) {};

class Order {
    @observable price:number = 3;
    @observable amount:number = 2;
    @observable orders:string[] = [];
    @observable aFunction = testFunction;
    @observable someStruct = asStructure({ x: 1, y: 2});

    @computed get total() {
        return this.amount * this.price * (1 + this.orders.length);
    }

    // Typescript classes cannot be defined inside functions,
    // but if the next line is enabled it should throw...
    // @observable hoepie() { return 3; }
}

test('decorators', function(t) {
	var o = new Order();
	t.equal(isObservableObject(o), true);
	t.equal(isObservable(o, 'amount'), true);
	t.equal(isObservable(o, 'total'), true);

	var events: any[] = [];
	var d1 = observe(o, (ev: IObjectChange) => events.push(ev.name, ev.oldValue));
	var d2 = observe(o, 'price', (newValue, oldValue) => events.push(newValue, oldValue));
	var d3 = observe(o, 'total', (newValue, oldValue) => events.push(newValue, oldValue));

	o.price = 4;

	d1();
	d2();
	d3();

	o.price = 5;

	t.deepEqual(events, [
		8, // new total
		6, // old total
		4, // new price
		3, // old price
		"price", // event name
		3, // event oldValue
	]);

	t.end();
})

test('observable', function(t) {
    var a = observable(3);
    var b = observable(() => a.get() * 2);
    t.equal(b.get(), 6);
    t.end();
})

test('annotations', function(t) {
    var order1totals:number[] = [];
    var order1 = new Order();
    var order2 = new Order();

    var disposer = autorun(() => {
        order1totals.push(order1.total)
    });

    order2.price = 4;
    order1.amount = 1;

    t.equal(order1.price, 3);
    t.equal(order1.total, 3);
    t.equal(order2.total, 8);
    order2.orders.push('bla');
    t.equal(order2.total, 16);

    order1.orders.splice(0,0,'boe', 'hoi');
    t.deepEqual(order1totals, [6,3,9]);

    disposer();
    order1.orders.pop();
    t.equal(order1.total, 6);
    t.deepEqual(order1totals, [6,3,9]);

    t.equal(order1.aFunction, testFunction);
    var x = function() { return 3; };
    order1.aFunction = x;
    t.equal(order1.aFunction, x);

    var coords:{x:number, y:number} = null;
    var coordsCalcs = 0;
    var disposer2 = autorun(() => {
        coordsCalcs++;
        coords = { x : order1.someStruct.x, y: order1.someStruct.y };
    });
    t.equal(coordsCalcs, 1);
    t.deepEqual(coords, { x: 1, y: 2});

    order1.someStruct.x = 1;
    order1.someStruct = { x: 1, y: 2};
    t.equal(coordsCalcs, 1);
    t.deepEqual(coords, { x: 1, y: 2});

    order1.someStruct.x = 2;
    t.deepEqual(coords, { x: 2, y: 2 });
    t.equal(coordsCalcs, 2);

    order1.someStruct = { x: 3, y: 3 };
    t.equal(coordsCalcs, 3);
    t.deepEqual(coords, { x: 3, y: 3 });

    t.end();
})

test('scope', function(t) {
    var x = observable({
        y: 3,
        // this wo't work here.
        z: () => 2 * x.y
    });

    t.equal(x.z, 6);
    x.y = 4;
    t.equal(x.z, 8);

    interface IThing {
        z: number;
        y: number;
    }

    const Thing = function() {
        extendObservable(this, {
            y: 3,
            // this will work here
            z: () => 2 * this.y
        });
    }

    var x3: IThing = new (<any>Thing)();
    t.equal(x3.z, 6);
    x3.y = 4;
    t.equal(x3.z, 8);

    t.end();
})

test('typing', function(t) {
    var ar:IObservableArray<number> = observable([1,2]);
    ar.observe((d:IArrayChange<number>|IArraySplice<number>) => {
        console.log(d.type);
    });

    var ar2:IObservableArray<number> = observable([1,2]);
    ar2.observe((d:IArrayChange<number>|IArraySplice<number>) => {
        console.log(d.type);
    });

    var x:IObservableValue<number> = observable(3);

    var d2 = autorunAsync(function() {

    });

    t.end();
})

const state:any = observable({
    authToken: null
});


test('issue8', function(t){
	t.throws(() => {
		class LoginStoreTest {
			loggedIn2: boolean;
			constructor() {
				extendObservable(this, {
					loggedIn2: () => !!state.authToken
				});
			}

			@observable get loggedIn() {
				return !!state.authToken;
			}
		}
		const store = new LoginStoreTest();
	}, /@computed/);
    t.end();
})

class Box {
    @observable uninitialized:any;
    @observable height = 20;
    @observable sizes = [2];
    @observable someFunc = function () { return 2; }
    @computed get width() {
        return this.height * this.sizes.length * this.someFunc() * (this.uninitialized ? 2 : 1);
    }
}

test('box', function(t) {
    var box = new Box();

    var ar:number[] = []

    autorun(() => {
        ar.push(box.width);
    });

    t.deepEqual(ar.slice(), [40]);
    box.height = 10;
    t.deepEqual(ar.slice(), [40, 20]);
    box.sizes.push(3, 4);
    t.deepEqual(ar.slice(), [40, 20, 60]);
    box.someFunc = () => 7;
    t.deepEqual(ar.slice(), [40, 20, 60, 210]);
    box.uninitialized = true;
    t.deepEqual(ar.slice(), [40, 20, 60, 210, 420]);

    t.end();
})

test('observable setter should fail', function(t) {
	t.throws(() => {
		class Bla {
			@computed get propX() {
				return 3;
			}
			set propX(v) {

			}
		}
	}, 'propX');
	t.end();
});

test('atom clock example', function(t) {
	let ticks = 0;
	const time_factor = 50; // speed up / slow down tests

	class Clock {
		atom: Atom;
		intervalHandler: number = null;
		currentDateTime: string;

		constructor() {
			console.log("create");
			// creates an atom to interact with the mobx core algorithm
			this.atom =	new Atom(
				// first param a name for this atom, for debugging purposes
				"Clock",
				// second (optional) parameter: callback for when this atom transitions from unobserved to observed.
				() => this.startTicking(),
				// third (optional) parameter: callback for when this atom transitions from observed to unobserved
				// note that the same atom transition multiple times between these two states
				() => this.stopTicking()
			);
		}

		getTime() {
			console.log("get time");
			// let mobx now this observable data source has been used
			this.atom.reportObserved();
			if (!this.intervalHandler)
				this.tick(); // get the initial data
			return this.currentDateTime;
		}

		tick() {
			console.log("tick");
			ticks++;
			this.currentDateTime = new Date().toString();
			this.atom.reportChanged();
		}

		startTicking() {
			console.log("start ticking");
			this.intervalHandler = setInterval(() => this.tick(), 1 * time_factor);
		}

		stopTicking() {
			console.log("stop ticking");
			clearInterval(this.intervalHandler);
			this.intervalHandler = null;
		}
	}

	const clock = new Clock();

	const values: string[] = [];

	// ... prints the time each second
	const disposer = autorun(() => {
		values.push(clock.getTime());
		console.log(clock.getTime());
	});

	// printing stops. If nobody else uses the same `clock` the clock will stop ticking as well.
	setTimeout(disposer, 4.5 * time_factor);

	setTimeout(() => {
		t.equal(ticks, 6);
		t.equal(values.length, 5);
		t.equal(values.filter(x => x.length > 0).length, 5);
		t.end();
	}, 10 * time_factor);

});

test('typescript: parameterized computed decorator', (t) => {
	class TestClass {
		@observable x = 3;
		@observable y = 3;
		@computed({ asStructure: true }) get boxedSum() {
			return { sum: Math.round(this.x) + Math.round(this.y) };
		}
	}

	const t1 = new TestClass();
	const changes: { sum: number}[] = [];
	const d = autorun(() => changes.push(t1.boxedSum));

	t1.y = 4; // change
	t.equal(changes.length, 2);
	t1.y = 4.2; // no change
	t.equal(changes.length, 2);
	transaction(() => {
		t1.y = 3;
		t1.x = 4;
	}); // no change
	t.equal(changes.length, 2);
	t1.x = 6; // change
	t.equal(changes.length, 3);
	d();

	t.deepEqual(changes, [{ sum: 6 }, { sum: 7 }, { sum: 9 }]);

	t.end();
});

test('issue 165', function(t) {
	function report<T>(msg: string, value: T) {
		console.log(msg, ':', value);
		return value;
	}

	class Card {
		constructor(public game: Game, public id: number) {
		}

		@computed get isWrong() {
			return report('Computing isWrong for card ' + this.id, this.isSelected && this.game.isMatchWrong);
		}

		@computed get isSelected() {
			return report('Computing isSelected for card'+ this.id,
				this.game.firstCardSelected === this || this.game.secondCardSelected === this);
		}
	}

	class Game {
		@observable firstCardSelected: Card = null;
		@observable secondCardSelected: Card = null;

		@computed get isMatchWrong() {
			return report('Computing isMatchWrong',
				this.secondCardSelected !== null && this.firstCardSelected.id !== this.secondCardSelected.id);
		}
	}

	let game = new Game();
	let card1 = new Card(game, 1), card2 = new Card(game, 2);

	autorun(() => {
		console.log('card1.isWrong =', card1.isWrong);
		console.log('card2.isWrong =', card2.isWrong);
		console.log('------------------------------');
	});

	console.log('Selecting first card');
	game.firstCardSelected = card1;
	console.log('Selecting second card');
	game.secondCardSelected = card2;

	t.equal(card1.isWrong, true);
	t.equal(card2.isWrong, true);

	t.end();
});

test('issue 191 - shared initializers (ts)', function(t) {
	class Test {
		@observable obj = { a: 1 };
		@observable array = [2];
	}

	var t1 = new Test();
	t1.obj.a = 2;
	t1.array.push(3);

	var t2 = new Test();
	t2.obj.a = 3;
	t2.array.push(4);

	t.notEqual(t1.obj, t2.obj);
	t.notEqual(t1.array, t2.array);
	t.equal(t1.obj.a, 2);
	t.equal(t2.obj.a, 3);

	t.deepEqual(t1.array.slice(), [2,3]);
	t.deepEqual(t2.array.slice(), [2,4]);

	t.end();
});

function normalizeSpyEvents(events: any[]) {
	events.forEach(ev => {
		delete ev.fn;
		delete ev.time;
	});
	return events;
}

test("action decorator (typescript)", function(t) {
	class Store {
		constructor(private multiplier: number) {}
		
		@action
		add(a: number, b: number): number {
			return (a + b) * this.multiplier;
		}
	}

	const store1 =  new Store(2);
	const store2 = new Store(3);
	const events: any[] = [];
	const d = spy(events.push.bind(events));
	t.equal(store1.add(3, 4), 14);
	t.equal(store2.add(2, 2), 12);
	t.equal(store1.add(1, 1), 4);

	t.deepEqual(normalizeSpyEvents(events),	[
		{ arguments: [ 3, 4 ], name: "add", spyReportStart: true, target: store1, type: "action" },
		{ spyReportEnd: true },
		{ arguments: [ 2, 2 ], name: "add", spyReportStart: true, target: store2, type: "action" },
		{ spyReportEnd: true },
		{ arguments: [ 1, 1 ], name: "add", spyReportStart: true, target: store1, type: "action" },
		{ spyReportEnd: true }
	]);

	d();
	t.end();
});

test("custom action decorator (typescript)", function(t) {
	class Store {
		constructor(private multiplier: number) {}
		
		@action("zoem zoem")
		add(a: number, b: number): number {
			return (a + b) * this.multiplier;
		}
	}

	const store1 =  new Store(2);
	const store2 =  new Store(3);
	const events: any[] = [];
	const d = spy(events.push.bind(events));
	t.equal(store1.add(3, 4), 14);
	t.equal(store2.add(2, 2), 12);
	t.equal(store1.add(1, 1), 4);

	t.deepEqual(normalizeSpyEvents(events),	[
		{ arguments: [ 3, 4 ], name: "zoem zoem", spyReportStart: true, target: store1, type: "action" },
		{ spyReportEnd: true },
		{ arguments: [ 2, 2 ], name: "zoem zoem", spyReportStart: true, target: store2, type: "action" },
		{ spyReportEnd: true },
		{ arguments: [ 1, 1 ], name: "zoem zoem", spyReportStart: true, target: store1, type: "action" },
		{ spyReportEnd: true }
	]);

	d();
	t.end();
});

test("action decorator on field (typescript)", function(t) {
	class Store {
		constructor(private multiplier: number) {}

		@action
		add = (a: number, b: number) => {
			return (a + b) * this.multiplier;
		};
	}

	const store1 = new Store(2);
	const store2 = new Store(7);

	const events: any[] = [];
	const d = spy(events.push.bind(events));
	t.equal(store1.add(3, 4), 14);
	t.equal(store2.add(4, 5), 63);
	t.equal(store1.add(2, 2), 8);

	t.deepEqual(normalizeSpyEvents(events),	[
		{ arguments: [ 3, 4 ], name: "add", spyReportStart: true, target: store1, type: "action" },
		{ spyReportEnd: true },
		{ arguments: [ 4, 5 ], name: "add", spyReportStart: true, target: store2, type: "action" },
		{ spyReportEnd: true },
		{ arguments: [ 2, 2 ], name: "add", spyReportStart: true, target: store1, type: "action" },
		{ spyReportEnd: true }
	]);

	d();
	t.end();
});

test("custom action decorator on field (typescript)", function(t) {
	class Store {
		constructor(private multiplier: number) {}

		@action("zoem zoem")
		add = (a: number, b: number) => {
			return (a + b) * this.multiplier;
		};
	}

	const store1 = new Store(2);
	const store2 = new Store(7);

	const events: any[] = [];
	const d = spy(events.push.bind(events));
	t.equal(store1.add(3, 4), 14);
	t.equal(store2.add(4, 5), 63);
	t.equal(store1.add(2, 2), 8);

	t.deepEqual(normalizeSpyEvents(events),	[
		{ arguments: [ 3, 4 ], name: "zoem zoem", spyReportStart: true, target: store1, type: "action" },
		{ spyReportEnd: true },
		{ arguments: [ 4, 5 ], name: "zoem zoem", spyReportStart: true, target: store2, type: "action" },
		{ spyReportEnd: true },
		{ arguments: [ 2, 2 ], name: "zoem zoem", spyReportStart: true, target: store1, type: "action" },
		{ spyReportEnd: true }
	]);

	d();
	t.end();
});

test("267 (typescript) should be possible to declare properties observable outside strict mode", t => {
	useStrict(true);

	class Store {
		@observable timer: number;
	}

	useStrict(false);
	t.end();
});

<<<<<<< HEAD
=======
test("288 atom not detected for object property", t => {
	class Store {
		@observable foo = '';
	}

	const store = new Store();

	mobx.observe(store, 'foo', () => {
		console.log('Change observed');
	}, true);

	t.end()
})

>>>>>>> 397b2b59
test("observable performance", t => {
	const AMOUNT = 100000;

	class A {
		@observable a = 1;
		@observable b = 2;
		@observable c = 3;
		@computed get d() {
			return this.a + this.b + this.c;
		}
	}

	const objs: any[] = [];
	const start = Date.now();

	for (var i = 0; i < AMOUNT; i++)
		objs.push(new A());
	
	console.log("created in ", Date.now() - start);

	for (var j = 0; j < 4; j++) {
		for (var i = 0; i < AMOUNT; i++) {
			const obj = objs[i]
			obj.a += 3;
			obj.b *= 4;
			obj.c = obj.b - obj.a;
			obj.d;
		}
	} 

	console.log("changed in ", Date.now() - start);

	t.end();
<<<<<<< HEAD
})
=======
})

test("unbound methods", t => {
	class A {
		// shared across all instances
		@action m1() {

		}

		// per instance
		@action m2 = () => {};
	}

	const a1 = new A();
	const a2 = new A();

	t.equal(a1.m1, a2.m1);
	t.notEqual(a1.m2, a2.m2);
	t.equal(a1.hasOwnProperty("m1"), false);
	t.equal(a1.hasOwnProperty("m2"), true);
	t.equal(a2.hasOwnProperty("m1"), false);
	t.equal(a2.hasOwnProperty("m2"), true);
	t.end();

})

test("inheritance", t => {
	class A {
		@observable a = 2;
	}

	class B extends A {
		@observable b = 3;
		@computed get c() {
			return this.a + this.b;
		}
	}

	const b1 = new B();
	const b2 = new B();
	const values: any[] = []
	mobx.autorun(() => values.push(b1.c + b2.c));

	b1.a = 3;
	b1.b = 4;
	b2.b = 5;
	b2.a = 6;

	t.deepEqual(values, [
		10,
		11,
		12,
		14,
		18
	])

	t.end();
})

test("inheritance overrides observable", t => {
	class A {
		@observable a = 2;
	}

	class B {
		@observable a = 5;
		@observable b = 3;
		@computed get c() {
			return this.a + this.b;
		}
	}

	const b1 = new B();
	const b2 = new B();
	const values: any[] = []
	mobx.autorun(() => values.push(b1.c + b2.c));

	b1.a = 3;
	b1.b = 4;
	b2.b = 5;
	b2.a = 6;

	t.deepEqual(values, [
		16,
		14,
		15,
		17,
		18
	])

	t.end();
})

test("reusing initializers", t => {
	class A {
		@observable a = 3;
		@observable b = this.a + 2;
		@computed get c() { 
			return this.a + this.b;
		}
		@computed get d() {
			return this.c + 1;
		}
	}

	const a = new A();
	const values: any[] = [];
	mobx.autorun(() => values.push(a.d));

	a.a = 4;
	t.deepEqual(values, [
		9,
		10
	])

	t.end();
})

test("enumerability", t => {
	class A {
		@observable a = 1; // enumerable, on proto
		@computed get b () { return this.a } // non-enumerable, on proto
		@action m() {} // non-enumerable, on proto
		@action m2 = () => {}; // non-enumerable, on self
	}

	const a = new A();
	
	// not initialized yet
	let ownProps = Object.keys(a);
	let props: string[] = [];
	for (var key in a)
		props.push(key);

	t.deepEqual(ownProps, [
	]);

	t.deepEqual(props, [ // also 'a' would be ok
		"a"
	]);

	t.equal(a.hasOwnProperty("a"), false); // true would be ok as well
	t.equal(a.hasOwnProperty("b"), false);
	t.equal(a.hasOwnProperty("m"), false);
	t.equal(a.hasOwnProperty("m2"), true); // false would be ok as well

	// after initialization
	a.a;
	a.b;
	a.m;
	a.m2;
	
	ownProps = Object.keys(a);
	props = [];
	for (var key in a)
		props.push(key);

	t.deepEqual(ownProps, [ // also 'a' would be ok
	]);

	t.deepEqual(props, [
		"a"
	]);

	t.equal(a.hasOwnProperty("a"), false); // true would be ok as well
	t.equal(a.hasOwnProperty("b"), false);
	t.equal(a.hasOwnProperty("m"), false);
	t.equal(a.hasOwnProperty("m2"), true);


	t.end();
})
>>>>>>> 397b2b59
<|MERGE_RESOLUTION|>--- conflicted
+++ resolved
@@ -571,8 +571,6 @@
 	t.end();
 });
 
-<<<<<<< HEAD
-=======
 test("288 atom not detected for object property", t => {
 	class Store {
 		@observable foo = '';
@@ -587,7 +585,6 @@
 	t.end()
 })
 
->>>>>>> 397b2b59
 test("observable performance", t => {
 	const AMOUNT = 100000;
 
@@ -621,9 +618,6 @@
 	console.log("changed in ", Date.now() - start);
 
 	t.end();
-<<<<<<< HEAD
-})
-=======
 })
 
 test("unbound methods", t => {
@@ -796,4 +790,3 @@
 
 	t.end();
 })
->>>>>>> 397b2b59
